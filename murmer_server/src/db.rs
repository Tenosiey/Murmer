--- conflicted
+++ resolved
@@ -69,13 +69,8 @@
     let rows = if let Some(id) = before {
         let id32 = id as i32;
         db.query(
-<<<<<<< HEAD
-            "SELECT id::bigint, content FROM messages WHERE channel = $1 AND id < $2 ORDER BY id DESC LIMIT $3",
-            &[&channel, &id, &limit],
-=======
             "SELECT id, content FROM messages WHERE channel = $1 AND id < $2 ORDER BY id DESC LIMIT $3",
             &[&channel, &id32, &limit],
->>>>>>> 058594ef
         )
         .await?
     } else {
